--- conflicted
+++ resolved
@@ -147,13 +147,8 @@
     // take care of the expensive initial predictions before starting the timer
     stew.snapshot_before(&1);
     let start = Instant::now();
-
-<<<<<<< HEAD
-    let mut closed = false;
-    while !closed {
-=======
+    
     let mut frame = || {
->>>>>>> 5e22a96c
       let frame_begin = Instant::now();
       let time =((start.elapsed().as_secs() as i64 * 1000000000i64) +
                             start.elapsed().subsec_nanos() as i64) *
@@ -241,10 +236,13 @@
     if cfg!(target_os = "emscripten") {
       set_main_loop_callback(frame);
     }
-    else {loop {
-      frame();
-      sleep(Duration::from_millis(10));
-    }}
+    else {
+      let mut closed = false;
+      while !closed {
+        frame();
+        sleep(Duration::from_millis(10));
+      }
+    }
   }
 
 
