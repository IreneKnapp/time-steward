--- conflicted
+++ resolved
@@ -42,38 +42,12 @@
   }
 
   // So far, so good. These trait definitions compile. But there's a problem when I try to actually IMPLEMENT the traits:
-
-<<<<<<< HEAD
-impl <'a> Mutator for Mutator3Impl <'a> {
-  fn do_something() {}
-}
-impl <'a> TimeSteward3LifetimeDependentTypes <'a> for TimeSteward3Impl {
-  type M = Mutator3Impl <'a>;
-}
-impl TimeSteward3 for TimeSteward3Impl where TimeSteward3Impl: for <'a>  TimeSteward3LifetimeDependentTypes<'a, M = Mutator3Impl<'a> > {
-  fn insert_event (&mut self, event: Rc<for <'a> Fn (&mut <Self as TimeSteward3LifetimeDependentTypes <'a>>::M)>) {
-    self.function = event;
-  }
-  fn call_event(&mut self) where TimeSteward3Impl: for <'a>  TimeSteward3LifetimeDependentTypes<'a, M = Mutator3Impl<'a> > {
-    /*
-src\lib.rs:62:21: 62:26 error: mismatched types [E0308]
-src\lib.rs:62     self.function = event;
-                                  ^~~~~
-src\lib.rs:62:21: 62:26 help: run `rustc --explain E0308` to see a detailed explanation
-src\lib.rs:62:21: 62:26 note: expected type `std::rc::Rc<for<'r, 'a> std::ops::Fn(&'r mut experiments::Mutator3Impl<'a>) + 'static>`
-src\lib.rs:62:21: 62:26 note:    found type `std::rc::Rc<for<'r, 'a> std::ops::Fn(&'r mut <experiments::TimeSteward3Impl as experiments::TimeSteward3LifetimeDependentTypes<'a>>::M) + 'static>`
-src\lib.rs:62:21: 62:26 note: expected struct `experiments::Mutator3Impl`, found associated type
-src\lib.rs:62     self.function = event;
-                                  ^~~~~
-     */
-    (self.function) (&mut Mutator3Impl {steward:self});
-=======
+  
   struct Mutator3Impl<'a> {
     steward: &'a TimeSteward3Impl,
   }
   struct TimeSteward3Impl {
     function: Rc<for<'a> Fn(&mut Mutator3Impl<'a>)>,
->>>>>>> ca161006
   }
 
   impl<'a> Mutator for Mutator3Impl<'a> {
@@ -82,11 +56,11 @@
   impl<'a> TimeSteward3LifetimeDependentTypes<'a> for TimeSteward3Impl {
     type M = Mutator3Impl <'a>;
   }
-  impl TimeSteward3 for TimeSteward3Impl {
+  impl TimeSteward3 for TimeSteward3Impl where TimeSteward3Impl: for <'a>  TimeSteward3LifetimeDependentTypes<'a, M = Mutator3Impl<'a> > {
     fn insert_event (&mut self, event: Rc<for <'a> Fn (&mut <Self as TimeSteward3LifetimeDependentTypes <'a>>::M)>) {
       self.function = event;
     }
-    fn call_event(&mut self) {
+    fn call_event(&mut self) where TimeSteward3Impl: for <'a>  TimeSteward3LifetimeDependentTypes<'a, M = Mutator3Impl<'a> > {
       // src\lib.rs:62:21: 62:26 error: mismatched types [E0308]
       // src\lib.rs:62     self.function = event;
       //                                   ^~~~~
